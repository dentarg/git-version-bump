require 'tempfile'
require 'digest/sha1'
require 'pathname'

module GitVersionBump
	class VersionUnobtainable < StandardError; end

	DEVNULL = Gem.win_platform? ? "NUL" : "/dev/null"

	def self.version(use_local_git=false)
		if use_local_git
			unless git_available?
				raise RuntimeError,
				      "GVB.version(use_local_git=true) called, but git isn't installed"
			end

			sq_git_dir = shell_quoted_string(Dir.pwd)
		else
			sq_git_dir = shell_quoted_string((File.dirname(caller_file) rescue nil || Dir.pwd))
		end

		git_ver = `git -C #{sq_git_dir} describe --dirty='.1.dirty.#{Time.now.strftime("%Y%m%d.%H%M%S")}' --match='v[0-9]*.[0-9]*.*[0-9]' 2> #{DEVNULL}`.
		            strip.
		            gsub(/^v/, '').
		            gsub('-', '.')

		# If git returned success, then it gave us a described version.
		# Success!
		return git_ver if $? == 0

		# git failed us; we're either not in a git repo or else we've never
		# tagged anything before.

		# Are we in a git repo with no tags?  If so, dump out our
		# super-special version and be done with it, otherwise try to use the
		# gem version.
<<<<<<< HEAD
		system("git -C #{sq_git_dir} status >/dev/null 2>&1")
=======
		system("git -C #{sq_git_dir} status > #{DEVNULL} 2>&1")
>>>>>>> eb9f4faa
		 $? == 0 ? "0.0.0.1.ENOTAG" : gem_version(use_local_git)
	end

	def self.major_version(use_local_git=false)
		ver = version(use_local_git)
		v   = ver.split('.')[0]

		unless v =~ /^[0-9]+$/
			raise ArgumentError,
			        "#{v} (part of #{ver.inspect}) is not a numeric version component.  Abandon ship!"
		end

		return v.to_i
	end

	def self.minor_version(use_local_git=false)
		ver = version(use_local_git)
		v   = ver.split('.')[1]

		unless v =~ /^[0-9]+$/
			raise ArgumentError,
			        "#{v} (part of #{ver.inspect}) is not a numeric version component.  Abandon ship!"
		end

		return v.to_i
	end

	def self.patch_version(use_local_git=false)
		ver = version(use_local_git)
		v   = ver.split('.')[2]

		unless v =~ /^[0-9]+$/
			raise ArgumentError,
			        "#{v} (part of #{ver.inspect}) is not a numeric version component.  Abandon ship!"
		end

		return v.to_i
	end

	def self.internal_revision(use_local_git=false)
		version(use_local_git).split('.', 4)[3].to_s
	end

	def self.date(use_local_git=false)
		if use_local_git
			unless git_available?
				raise RuntimeError,
				      "GVB.date(use_local_git=true), but git is not installed"
			end

			sq_git_dir = shell_quoted_string(Dir.pwd)
		else
			sq_git_dir = shell_quoted_string((File.dirname(caller_file) rescue nil || Dir.pwd))
		end

		# Are we in a git tree?
		system("git -C #{sq_git_dir} status > #{DEVNULL} 2>&1")
		if $? == 0
			# Yes, we're in git.

			if dirty_tree?
				return Time.now.strftime("%F")
			else
				# Clean tree.  Date of last commit is needed.
				return `git -C #{sq_git_dir} show --format=format:%cd --date=short`.lines.first.strip
			end
		else
			if use_local_git
				raise RuntimeError,
				      "GVB.date(use_local_git=true) called from non-git location"
			end

			# Not in git; time to hit the gemspecs
			if spec = caller_gemspec
				return spec.date.strftime("%F")
			end

			raise RuntimeError,
			      "GVB.date called from mysterious, non-gem location."
		end
	end

	def self.tag_version(v, release_notes = false)
		if dirty_tree?
			puts "You have uncommitted files.  Refusing to tag a dirty tree."
		else
			if release_notes
				# We need to find the tag before this one, so we can list all the commits
				# between the two.  This is not a trivial operation.
				prev_tag = `git describe --always`.strip.gsub(/-\d+-g[0-9a-f]+$/, '')

				log_file = Tempfile.new('gvb')

				log_file.puts <<-EOF.gsub(/^\t\t\t\t\t/, '')



					# Write your release notes above.  The first line should be the release name.
					# To help you remember what's in here, the commits since your last release
					# are listed below. This will become v#{v}
					#
				EOF

				log_file.close
				system("git log --format='# %h  %s' #{prev_tag}..HEAD >>#{log_file.path}")

				pre_hash = Digest::SHA1.hexdigest(File.read(log_file.path))
				system("git config -e -f #{log_file.path}")
				if Digest::SHA1.hexdigest(File.read(log_file.path)) == pre_hash
					puts "Release notes not edited; aborting"
					log_file.unlink
					return
				end

				puts "Tagging version #{v}..."
				system("git tag -a -F #{log_file.path} v#{v}")
				log_file.unlink
			else
				# Crikey this is a lot simpler
				system("git tag -a -m 'Version v#{v}' v#{v}")
			end

			system("git push > #{DEVNULL} 2>&1")
			system("git push --tags > #{DEVNULL} 2>&1")
		end
	end

	# Calculate a version number based on the date of the most recent git commit.
	#
	# Return a version format string of the form `"0.YYYYMMDD.N"`, where
	# `YYYYMMDD` is the date of the "top-most" commit in the tree, and `N` is
	# the number of other commits also made on that date.
	#
	# This version format is not recommented for general use.  It has benefit
	# only in situations where the principles of Semantic Versioning have no
	# real meaning, such as packages where there is little or no concept of
	# "backwards compatibility" (eg packages which only contain images and
	# other assets), or where the package can, for reasons outside that of
	# the package itself, never break backwards compatibility (definitions of
	# binary-packed structures shared amongst multiple systems).
	#
	# The format of this commit-date-based version format allows for a strictly
	# monotonically-increasing version number, aligned with the progression of the
	# underlying git commit log.
	#
	# One limitation of the format is that it doesn't deal with the issue of
	# package builds made from multiple divergent trees.  Unlike
	# `git-describe`-based output, there is no "commit hash" identity
	# included in the version string.  This is because of (ludicrous)
	# limitations of the Rubygems format definition -- the moment there's a
	# letter in the version number, the package is considered a "pre-release"
	# version.  Since hashes are hex, we're boned.  Sorry about that.  Don't
	# make builds off a branch, basically.
	#
	def self.commit_date_version(use_local_git = false)
		if use_local_git
			unless git_available?
				raise RuntimeError,
				      "GVB.commit_date_version(use_local_git=true) called, but git isn't installed"
			end

			sq_git_dir = shell_quoted_string(Dir.pwd)
		else
			sq_git_dir = shell_quoted_string((File.dirname(caller_file) rescue nil || Dir.pwd))
		end

		commit_dates = `git -C #{sq_git_dir} log --format=%at`.
		               split("\n").
		               map { |l| Time.at(Integer(l)).strftime("%Y%m%d") }

		if $? == 0
			# We got a log; calculate our version number and we're done.
			version_date = commit_dates.first
			commit_count = commit_dates.select { |d| d == version_date }.length - 1
			dirty_suffix = if dirty_tree?
				".dirty.#{Time.now.strftime("%Y%m%d.%H%M%S")}"
			else
				""
			end

			return "0.#{version_date}.#{commit_count}#{dirty_suffix}"
		end

		# git failed us; either we're not in a git repo or else it's a git
		# repo that's not got any commits.

		# Are we in a git repo with no tags?  If so, dump out our
		# super-special version and be done with it.
		system("git -C #{sq_git_dir} status > #{DEVNULL} 2>&1")
		$? == 0 ? "0.0.0.1.ENOCOMMITS" : gem_version(use_local_git)
	end

	private

	def self.git_available?
		system("git --version > #{DEVNULL} 2>&1")

		$? == 0
	end

	def self.dirty_tree?
		# Are we in a dirty, dirty tree?
		system("! git diff --no-ext-diff --quiet --exit-code 2> #{DEVNULL} || ! git diff-index --cached --quiet HEAD 2> #{DEVNULL}")

		$? == 0
	end

	def self.caller_file
		# Who called us?  Because this method gets called from other methods
		# within this file, we can't just look at Gem.location_of_caller, but
		# instead we need to parse the caller stack ourselves to find which
		# gem we're trying to version all over.
		Pathname(
		  caller.
		  map  { |l| l.split(':')[0] }.
		  find { |l| l != __FILE__ }
		).realpath.to_s rescue nil
	end

	def self.caller_gemspec
		cf = caller_file or return nil

		# Grovel through all the loaded gems to try and find the gem
		# that contains the caller's file.
		Gem.loaded_specs.values.each do |spec|
			search_dirs = spec.require_paths.map { |d| "#{spec.full_gem_path}/#{d}" } +
			              [File.join(spec.gem_dir, spec.bindir)]
			search_dirs.map! do |d|
				begin
					Pathname(d).realpath.to_s
				rescue Errno::ENOENT
					nil
				end
			end.compact!

			if search_dirs.find { |d| cf.index(d) == 0 }
				return spec
			end
		end

		raise VersionUnobtainable,
		      "Unable to find gemspec for caller file #{cf}"
	end

	def self.gem_version(use_local_git = false)
		if use_local_git
			raise VersionUnobtainable,
			      "Unable to determine version from local git repo.  This should never happen."
		end

		if spec = caller_gemspec
			return spec.version.to_s
		else
			# If we got here, something went *badly* wrong -- presumably, we
			# weren't called from within a loaded gem, and so we've got *no*
			# idea what's going on.  Time to bail!
			if git_available?
				raise VersionUnobtainable,
				      "GVB.version(#{use_local_git.inspect}) failed, and I really don't know why."
			else
				raise VersionUnobtainable,
				      "GVB.version(#{use_local_git.inspect}) failed; perhaps you need to install git?"
			end
		end
	end

	def self.shell_quoted_string(dir_string)
		if Gem.win_platform?
			return "\"#{dir_string}\""
		else
			# Shell Quoted, for your convenience
			return "'#{dir_string.gsub("'", "'\\''")}'"
		end
	end

	private_class_method :shell_quoted_string

end

GVB = GitVersionBump unless defined? GVB

require 'git-version-bump/version'<|MERGE_RESOLUTION|>--- conflicted
+++ resolved
@@ -34,12 +34,8 @@
 		# Are we in a git repo with no tags?  If so, dump out our
 		# super-special version and be done with it, otherwise try to use the
 		# gem version.
-<<<<<<< HEAD
-		system("git -C #{sq_git_dir} status >/dev/null 2>&1")
-=======
 		system("git -C #{sq_git_dir} status > #{DEVNULL} 2>&1")
->>>>>>> eb9f4faa
-		 $? == 0 ? "0.0.0.1.ENOTAG" : gem_version(use_local_git)
+		$? == 0 ? "0.0.0.1.ENOTAG" : gem_version(use_local_git)
 	end
 
 	def self.major_version(use_local_git=false)
